--- conflicted
+++ resolved
@@ -172,16 +172,6 @@
 #[cfg(feature = "future")]
 #[cfg_attr(docsrs, doc(cfg(feature = "future")))]
 pub mod future;
-<<<<<<< HEAD
-#[cfg(any(feature="sync", feature="future"))]
-pub mod sync;
-pub mod unsync;
-#[cfg(any(feature="sync", feature="future"))]
-pub(crate) mod cht;
-pub(crate) mod common;
-pub(crate) mod policy;
-#[cfg(any(feature="sync", feature="future"))]
-=======
 
 // #[cfg(feature = "sync")]
 pub mod sync;
@@ -190,7 +180,6 @@
 pub(crate) mod sync_base;
 
 // #[cfg(any(feature = "sync", feature = "future"))]
->>>>>>> 0e7ed6f5
 pub use common::error::PredicateError;
 
 pub use policy::Policy;
