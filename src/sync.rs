--- conflicted
+++ resolved
@@ -112,10 +112,6 @@
         &self.key
     }
 
-<<<<<<< HEAD
-=======
-    #[cfg(feature = "dash")]
->>>>>>> 9af30241
     pub(crate) fn hash(&self) -> u64 {
         self.hash
     }
