--- conflicted
+++ resolved
@@ -183,10 +183,6 @@
 impl<K, V> Cache<K, V, RandomState>
 where
     K: Hash + Eq + Send + Sync + 'static,
-<<<<<<< HEAD
-=======
-    V: Send + Sync + 'static,
->>>>>>> e04d2eff
     V: Clone + Send + Sync + 'static,
 {
     /// Constructs a new `Cache<K, V>` that will store up to the `max_capacity` entries.
