--- conflicted
+++ resolved
@@ -1,10 +1,6 @@
 [package]
 name = "moka"
-<<<<<<< HEAD
 version = "0.4.0"
-=======
-version = "0.3.1"
->>>>>>> 31751377
 authors = ["Tatsuya Kawano <tatsuya@hibaridb.org>"]
 edition = "2018"
 
