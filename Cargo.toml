[package]
name = "moka"
version = "0.8.6"
edition = "2018"
rust-version = "1.51"

description = "A fast and concurrent cache library inspired by Caffeine (Java)"
license = "MIT OR Apache-2.0"
# homepage = "https://"
documentation = "https://docs.rs/moka/"
repository = "https://github.com/moka-rs/moka"
keywords = ["cache", "concurrent"]
categories = ["caching", "concurrency"]
readme = "README.md"
exclude = [".circleci", ".devcontainer", ".github", ".gitpod.yml", ".vscode"]
build = "build.rs"

[features]
default = ["sync", "atomic64", "quanta"]

# This feature is enabled by default. Disable it when you do not need
# `moka::sync::{Cache, SegmentedCache}`
sync = ["crossbeam-epoch", "thiserror", "uuid"]

# Enable this feature to use `moka::future::Cache`.
future = ["crossbeam-epoch", "thiserror", "uuid", "async-io", "async-lock", "futures-util"]

# Enable this feature to use **experimental** `moka::dash::Cache`.
# Please note that the APIs for this feature will be frequently changed in next
# few releases.
dash = ["dashmap"]

# This feature is enabled by default. Disable it when the target platform does not
# support `std::sync::atomic::AtomicU64`. (e.g. `armv5te-unknown-linux-musleabi`
# or `mips-unknown-linux-musl`)
# https://github.com/moka-rs/moka#resolving-compile-errors-on-some-32-bit-platforms
atomic64 = []

# This unstable feature adds `GlobalDebugCounters::current` function, which returns
# counters of internal object construction and destruction. It will have some
# performance impacts and is intended for debugging purpose.
unstable-debug-counters = ["future"]

[dependencies]
crossbeam-channel = "0.5.4"
crossbeam-utils = "0.8"
num_cpus = "1.13"
once_cell = "1.7"
parking_lot = "0.12"
scheduled-thread-pool = "0.2.6"
smallvec = "1.8"
tagptr = "0.2"
<<<<<<< HEAD
=======
thiserror = "1.0"
uuid = { version = "1.1", features = ["v4"] }

# Although v0.8.2 is not the current version (v0.9.x), we will keep using it until
# we perform enough tests to get conformable with memory safety.
# See: https://github.com/moka-rs/moka/issues/34
crossbeam-epoch = "0.8.2"
>>>>>>> 81e6cefb

# Opt-out serde and stable_deref_trait features
# https://github.com/Manishearth/triomphe/pull/5
triomphe = { version = "0.1", default-features = false }

# Optional dependencies (enabled by default)
crossbeam-epoch = { version = "0.8.2", optional = true }
quanta = { version = "0.10.0", optional = true }
thiserror = { version = "1.0", optional = true }
uuid = { version = "0.8", features = ["v4"], optional = true }

# Optional dependencies (dashmap)
dashmap = { version = "5.2", optional = true }

# Optional dependencies (future)
async-io = { version = "1.4", optional = true }
async-lock = { version = "2.4", optional = true }
futures-util = { version = "0.3", optional = true }

[dev-dependencies]
actix-rt = { version = "2", default-features = false }
async-std = { version = "1", default-features = false, features = ["attributes"] }
getrandom = "0.2"
reqwest = "0.11"
skeptic = "0.13"
tokio = { version = "1.16", features = ["rt-multi-thread", "macros", "sync", "time" ] }

[target.'cfg(trybuild)'.dev-dependencies]
trybuild = "1.0"

[target.'cfg(skeptic)'.build-dependencies]
skeptic = "0.13.5"

# https://docs.rs/about/metadata
[package.metadata.docs.rs]
# Build the doc with some features enabled.
features = ["future", "dash"]
rustdoc-args = ["--cfg", "docsrs"]

# ----------------------------------
# RUSTSEC, etc.
#
# crossbeam-channel:
# - Workaround a bug in upstream related to TLS access on AArch64 Linux:
#   - https://github.com/crossbeam-rs/crossbeam/pull/802 (Patched >= 0.5.4)
# - Addressed some stacked borrow violations found by Miri:
#   - https://github.com/crossbeam-rs/crossbeam/blob/master/crossbeam-channel/CHANGELOG.md#version-052 (Patched >= 0.5.2)
#
# smallvec:
# - https://rustsec.org/advisories/RUSTSEC-2021-0003.html (Patched >= 1.6.1)
#
# Tokio:
# - https://rustsec.org/advisories/RUSTSEC-2021-0124.html (Patched >= 1.13.1)
# - https://rustsec.org/advisories/RUSTSEC-2021-0072.html (Patched >= 1.8.1)<|MERGE_RESOLUTION|>--- conflicted
+++ resolved
@@ -50,26 +50,20 @@
 scheduled-thread-pool = "0.2.6"
 smallvec = "1.8"
 tagptr = "0.2"
-<<<<<<< HEAD
-=======
-thiserror = "1.0"
-uuid = { version = "1.1", features = ["v4"] }
-
-# Although v0.8.2 is not the current version (v0.9.x), we will keep using it until
-# we perform enough tests to get conformable with memory safety.
-# See: https://github.com/moka-rs/moka/issues/34
-crossbeam-epoch = "0.8.2"
->>>>>>> 81e6cefb
 
 # Opt-out serde and stable_deref_trait features
 # https://github.com/Manishearth/triomphe/pull/5
 triomphe = { version = "0.1", default-features = false }
 
 # Optional dependencies (enabled by default)
-crossbeam-epoch = { version = "0.8.2", optional = true }
 quanta = { version = "0.10.0", optional = true }
 thiserror = { version = "1.0", optional = true }
-uuid = { version = "0.8", features = ["v4"], optional = true }
+uuid = { version = "1.1", features = ["v4"], optional = true }
+
+# Although v0.8.2 is not the current version (v0.9.x), we will keep using it until
+# we perform enough tests to get conformable with memory safety.
+# See: https://github.com/moka-rs/moka/issues/34
+crossbeam-epoch = { version = "0.8.2", optional = true }
 
 # Optional dependencies (dashmap)
 dashmap = { version = "5.2", optional = true }
